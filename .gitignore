--- conflicted
+++ resolved
@@ -194,11 +194,8 @@
 test.py
 .DS_Store
 
-<<<<<<< HEAD
-
 # Data
 **/data
-=======
+
 # Wandb
-**/wandb/*
->>>>>>> 4f86e18d
+**/wandb/*